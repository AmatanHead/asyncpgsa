--- conflicted
+++ resolved
@@ -4,19 +4,6 @@
 
 from . import HOST, PORT, USER, PASS, DB_NAME
 
-<<<<<<< HEAD
-async def _init():
-    await pg.init(
-            host=HOST,
-            port=PORT,
-            database=DB_NAME,
-            user=USER,
-            # loop=loop,
-            password=PASS,
-            min_size=1,
-            max_size=10
-        )
-=======
 
 @pytest.fixture(scope='function', autouse=True)
 def init_pg(event_loop):
@@ -28,15 +15,13 @@
     event_loop.run_until_complete(pg.init(
         host=HOST,
         port=PORT,
-        database='postgres',
+        database=DB_NAME,
         user=USER,
         # loop=loop,
         password=PASS,
         min_size=1,
         max_size=10
     ))
-
->>>>>>> eac70bed
 
 query = sa.select('*') \
     .select_from(sa.text('sqrt(:num) as a')) \
