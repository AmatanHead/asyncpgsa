--- conflicted
+++ resolved
@@ -90,66 +90,17 @@
             return new_query
         return new_query, new_params
 
-
-<<<<<<< HEAD
-class SAConnection(connection.Connection):
-    _dialect = None
-
-    def __init__(self, *args, dialect=None, **kwargs):
-        super(SAConnection, self).__init__(*args, **kwargs)
-
-        self._dialect = dialect if dialect is not None else _dialect
-
-    def _execute(self, query, args, limit, timeout, return_status=False):
-        query, compiled_args = compile_query(query, dialect=self._dialect)
-        args = compiled_args or args
-        return super()._execute(query, args, limit, timeout,
-                                return_status=return_status)
-
-    async def execute(self, script, *args, **kwargs) -> str:
-        script, params = compile_query(script, dialect=self._dialect)
-        args = params or args
-        result = await super().execute(script, *args, **kwargs)
-        return RecordGenerator(result)
-
-    async def prepare(self, query, **kwargs):
-        return await super().prepare(query, **kwargs)
-
-    async def fetch(self, query, *args, **kwargs) -> RecordGenerator:
-        result = await super().fetch(query, *args, **kwargs)
-        return RecordGenerator(result)
-
-    async def fetchval(self, query, *args, **kwargs):
-        return await super().fetchval(query, *args, **kwargs)
-
-    async def fetchrow(self, query, *args, **kwargs):
-        result = await super().fetchrow(query, *args, **kwargs)
-        return Record(result)
-
-    async def insert(self, query, *args, id_col_name: str = 'id', **kwargs):
-        if not (isinstance(query, InsertObject) or
-                isinstance(query, str)):
-            raise ValueError('Query must be an insert object or raw sql string')
-        query, params = compile_query(query, dialect=self._dialect)
-        if id_col_name is not None:
-            query += ' RETURNING ' + id_col_name
-
-        return await self.fetchval(query, *params, *args, **kwargs)
-
-    @classmethod
-    def from_connection(cls, connection_: connection, dialect=None):
-        if connection_.__class__ == connection.Connection:
-            return SAConnection(connection_, dialect=dialect)
-        else:
-            raise ValueError('Connection object must be of type '
-                             'asyncpg.connection.Connection')
-=======
+            
 def get_saconnection_class(superclass=connection.Connection):
     # making the super class dynamic makes it easier to mock for testing
 
     class SAConnection(superclass):
-        # __slots__ = ('_dialect')
         _dialect = None
+        
+        def __init__(self, *args, dialect=None, **kwargs):
+            super(SAConnection, self).__init__(*args, **kwargs)
+
+            self._dialect = dialect if dialect is not None else _dialect
 
         def _execute(self, query, args, limit, timeout, return_status=False):
             query, compiled_args = compile_query(query, dialect=self._dialect)
@@ -190,5 +141,4 @@
                 query += ' RETURNING ' + id_col_name
 
             return await self.fetchval(query, *params, *args, **kwargs)
-    return SAConnection
->>>>>>> 7ab925d2
+    return SAConnection